# Quick Start

 **1. Go to the releases page on [ github](https://github.com/ejolly/svelte-turk/releases) and download the latest release by clicking on *SvelteTurk-darwin-x64.zip***  
  - This will download a zip file to your desktop that you can double click on to unpack the SvelteTurk Application  
  - Move this Application to your `/Applications` folder (this is super important to make sure updating works properly!)
  - Double click the app icon you just moved to your `/Applications` folder to startup SvelteTurk
  - If you get a macOS warning about "Unidentified developer" follow the directions at the bottom of this page  


 **2. Download and configure your [AWS Mturk credentials](aws-credentials.md)**  

 **3. Check out the [ Overview page](overview.md) to see what SvelteTurk can and can't do and get a feel for the layout of the app**  


 **4. Dive into to the guides to learn how to [ Create](create.md) and [ Manage](manage-hits.md) HITs, [ Review](review-assts.md) Assignments, and/or [ Manage](manage-workers.md) Workers**  


## Unidentified Developer Warning

<<<<<<< HEAD
If you see this warning when you try to open up SvelteTurk for the first time, it's because Apple is protecting you from using an app that wasn't downloaded from the macOS App store or isn't code-signed, i.e. "approved" by Apple. In general this is a *good thing* because it prevents malicious programs from harming your computer. However, it also means that developers have to pay a fee and jump through a few additional hoops in order to receive Apple's blessing. The current version of SvelteTurk was not designed in this way for ease of use and updating. If you're worried that SvelteTurk is doing something malicious, don't take my word for it: check out the [source code](https://github.com/ejolly/svelteturk) to see for yourself! 
:
  - Search and open "System Preferences" using Spotlight
  - Go to "Security & Privacy"
  - At the bottom of the "General" in the "Allow apps downloaded from" section, click the bubble for "Anywhere." Your screen should look like the picture here:
=======
The current version of SvelteTurk was designed for quick updating and ease of use. However, this means there are certain restrictions, imposed by Apple, on what SvelteTurk can and can't do. If you see this warning when you try to open up SvelteTurk for the first time, it's because Apple is protecting you from using an app that wasn't downloaded from the macOS App store or isn't code-signed, i.e. "approved" by Apple. In general this is a *good thing* because it prevents malicious programs from harming your computer. However, it also means that developers have to pay a fee and jump through a few additional hoops in order to receive Apple's blessing.  If you're worried that SvelteTurk is doing something malicious, don't take my word for it, check out the [source code](https://github.com/ejolly/svelteturk) prove to yourself that it's not! 
>>>>>>> 9cfb38e5

Fortunately Apple makes it relatively straightforward to get around this restriction. Doing so **will not** harm your computer, but will simply change the pop up macOS display to allow you run the app if you really want to, rather than completely blocking you from doing so. To change this restriction using the following steps and try launching SvelteTurk again:  

  - Search and open "System Preferences" using Spotlight
  - Go to "Security & Privacy"
  - At the bottom of the "General" in the "Allow apps downloaded from" section, click the bubble for "Anywhere." Your screen should look like the picture below
  - Just close this window to save your changes

  ![](assets/apps-from-anywhere.png)<|MERGE_RESOLUTION|>--- conflicted
+++ resolved
@@ -17,15 +17,7 @@
 
 ## Unidentified Developer Warning
 
-<<<<<<< HEAD
-If you see this warning when you try to open up SvelteTurk for the first time, it's because Apple is protecting you from using an app that wasn't downloaded from the macOS App store or isn't code-signed, i.e. "approved" by Apple. In general this is a *good thing* because it prevents malicious programs from harming your computer. However, it also means that developers have to pay a fee and jump through a few additional hoops in order to receive Apple's blessing. The current version of SvelteTurk was not designed in this way for ease of use and updating. If you're worried that SvelteTurk is doing something malicious, don't take my word for it: check out the [source code](https://github.com/ejolly/svelteturk) to see for yourself! 
-:
-  - Search and open "System Preferences" using Spotlight
-  - Go to "Security & Privacy"
-  - At the bottom of the "General" in the "Allow apps downloaded from" section, click the bubble for "Anywhere." Your screen should look like the picture here:
-=======
-The current version of SvelteTurk was designed for quick updating and ease of use. However, this means there are certain restrictions, imposed by Apple, on what SvelteTurk can and can't do. If you see this warning when you try to open up SvelteTurk for the first time, it's because Apple is protecting you from using an app that wasn't downloaded from the macOS App store or isn't code-signed, i.e. "approved" by Apple. In general this is a *good thing* because it prevents malicious programs from harming your computer. However, it also means that developers have to pay a fee and jump through a few additional hoops in order to receive Apple's blessing.  If you're worried that SvelteTurk is doing something malicious, don't take my word for it, check out the [source code](https://github.com/ejolly/svelteturk) prove to yourself that it's not! 
->>>>>>> 9cfb38e5
+The current version of SvelteTurk was designed for quick updating and ease of use. However, this means there are certain restrictions, imposed by Apple, on what SvelteTurk can and can't do. If you see this warning when you try to open up SvelteTurk for the first time, it's because Apple is protecting you from using an app that wasn't downloaded from the macOS App store or isn't code-signed, i.e. "approved" by Apple. In general this is a *good thing* because it prevents malicious programs from harming your computer. However, it also means that developers have to pay a fee and jump through a few additional hoops in order to receive Apple's blessing.  If you're worried that SvelteTurk is doing something malicious, don't take my word for it, check out the [source code](https://github.com/ejolly/svelteturk) to prove to yourself that it's not! 
 
 Fortunately Apple makes it relatively straightforward to get around this restriction. Doing so **will not** harm your computer, but will simply change the pop up macOS display to allow you run the app if you really want to, rather than completely blocking you from doing so. To change this restriction using the following steps and try launching SvelteTurk again:  
 
